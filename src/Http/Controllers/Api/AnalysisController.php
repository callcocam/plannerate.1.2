<?php

/**
 * Created by Claudio Campos.
 * User: callcocam@gmail.com, contato@sigasmart.com.br
 * https://www.sigasmart.com.br
 */

namespace Callcocam\Plannerate\Http\Controllers\Api;

use App\Http\Controllers\Controller;
use Callcocam\Plannerate\Models\Planogram;
use Callcocam\Plannerate\Models\Gondola;
use Callcocam\Plannerate\Services\Analysis\ABCAnalysisService;
use Callcocam\Plannerate\Services\Analysis\TargetStockAnalysisService;
use Callcocam\Plannerate\Services\Analysis\BCGAnalysisService;
use Callcocam\Plannerate\Services\Engine\CategoryHierarchyService;
use Callcocam\Plannerate\Services\Engine\ABCHierarchicalService;
use Callcocam\Plannerate\Services\Engine\FacingCalculatorService;
use Callcocam\Plannerate\Services\Engine\HierarchicalDistributionService;
use Illuminate\Http\Request;
use Illuminate\Http\JsonResponse;
use Illuminate\Support\Facades\Log;

class AnalysisController extends Controller
{
    protected $abcService;
    protected $targetStockService;
    protected $bcgService;
    protected $categoryService;
    protected $abcHierarchical;
    protected $facingCalculator;
    protected $hierarchicalDistribution;

    public function __construct(
        ABCAnalysisService $abcService,
        TargetStockAnalysisService $targetStockService,
        BCGAnalysisService $bcgService,
        CategoryHierarchyService $categoryService,
        ABCHierarchicalService $abcHierarchical,
        FacingCalculatorService $facingCalculator,
        HierarchicalDistributionService $hierarchicalDistribution
    ) {
        $this->abcService = $abcService;
        $this->targetStockService = $targetStockService;
        $this->bcgService = $bcgService;
        $this->categoryService = $categoryService;
        $this->abcHierarchical = $abcHierarchical;
        $this->facingCalculator = $facingCalculator;
        $this->hierarchicalDistribution = $hierarchicalDistribution;
    }

    /**
     * Realiza análise ABC dos produtos
     * 
     * @param Request $request
     * @return JsonResponse
     */
    public function abcAnalysis(Request $request): JsonResponse
    {
        $request->validate([
            'products' => 'required|array',
            'planogram' => 'required|string',
            'storeId' => 'nullable|integer|exists:stores,id',
        ]);

        $planogram = Planogram::find($request->planogram);
        $startDate = $planogram->start_date;
        $endDate = $planogram->end_date;

        $result = $this->abcService->analyze(
            $request->products,
            $startDate,
            $endDate,
            $request->storeId
        );

        return response()->json($result);
    }

    /**
     * Realiza análise de estoque alvo dos produtos
     * 
     * @param Request $request
     * @return JsonResponse
     */
    public function targetStockAnalysis(Request $request): JsonResponse
    {
        $request->validate([
            'products' => 'required|array',
            'planogram' => 'required|string',
            'storeId' => 'nullable|integer|exists:stores,id',
        ]);

        $planogram = Planogram::find($request->planogram);
        $startDate = $planogram->start_date;
        $endDate = $planogram->end_date;

        $result = $this->targetStockService->analyze(
            $request->products,
            $startDate,
            $endDate,
            $request->storeId,
        );

        return response()->json($result);
    }

    /**
     * Realiza análise BCG dos produtos
     * 
     * @param Request $request
     * @return JsonResponse
     */
    public function bcgAnalysis(Request $request): JsonResponse
    {
        $request->validate([
            'products' => 'required|array',
            'planogram' => 'required|string',
            'storeId' => 'nullable|integer|exists:stores,id',
            'xAxis' => 'nullable|string',
            'yAxis' => 'nullable|string'
        ]);

        // Log dos parâmetros recebidos no controller
        Log::info('BCG Controller - Parâmetros recebidos:', [
            'xAxis' => $request->xAxis,
            'yAxis' => $request->yAxis,
            'products_count' => count($request->products)
        ]);

        $planogram = Planogram::find($request->planogram);
        $startDate = $planogram->start_date;
        $endDate = $planogram->end_date;

        $result = $this->bcgService->analyze(
            $request->products,
            $startDate,
            $endDate,
            $request->xAxis,
            $request->yAxis,
            $request->storeId
        );

        return response()->json($result);
    }
<<<<<<< HEAD

    /**
     * Realiza distribuição hierárquica por categoria mercadológica
     * 
     * @param Request $request
     * @return JsonResponse
     */
    public function hierarchicalDistribution(Request $request): JsonResponse
    {
        $request->validate([
            'gondola_id' => 'required|string|exists:gondolas,id',
            'products' => 'nullable|array', // Agora opcional
            'planogram' => 'required|string',
            'storeId' => 'nullable|integer|exists:stores,id',
            'weights' => 'required|array',
            'weights.quantity' => 'required|numeric|min:0|max:1',
            'weights.value' => 'required|numeric|min:0|max:1',
            'weights.margin' => 'required|numeric|min:0|max:1',
            'targetStock' => 'required|array',
            'targetStock.serviceLevel' => 'required|array',
            'targetStock.serviceLevel.A' => 'required|numeric|min:0|max:1',
            'targetStock.serviceLevel.B' => 'required|numeric|min:0|max:1',
            'targetStock.serviceLevel.C' => 'required|numeric|min:0|max:1',
            'targetStock.coverageDays' => 'required|array',
            'targetStock.coverageDays.A' => 'required|integer|min:1',
            'targetStock.coverageDays.B' => 'required|integer|min:1',
            'targetStock.coverageDays.C' => 'required|integer|min:1',
            'filters' => 'nullable|array',
            'filters.usageStatus' => 'nullable|string|in:all,unused,used',
            'filters.includeDimensionless' => 'nullable|boolean',
            'useZones' => 'nullable|boolean' // Flag para habilitar/desabilitar uso de zonas
        ]);

        Log::info('🚀 Distribuição Hierárquica - Parâmetros recebidos:', [
            'gondola_id' => $request->gondola_id,
            'products_count' => count($request->products),
            'weights' => $request->weights,
            'targetStock' => $request->targetStock,
            'filters' => $request->filters ?? [],
            'useZones' => $request->useZones ?? false
        ]);

        try {
            // Buscar gôndola com zonas
            $gondola = Gondola::with(['sections.shelves', 'zones'])->findOrFail($request->gondola_id);
            
            // Carregar zonas configuradas (se existirem)
            $zones = $gondola->zones()->ordered()->get();
            if ($zones->isNotEmpty()) {
                Log::info('📍 Zonas configuradas encontradas:', [
                    'gondola_id' => $gondola->id,
                    'zones_count' => $zones->count(),
                    'zones' => $zones->map(fn($z) => [
                        'name' => $z->name,
                        'shelves' => $z->shelf_indexes,
                        'multiplier' => $z->performance_multiplier,
                        'rules' => $z->rules
                    ])->toArray()
                ]);
            }

            // Buscar planograma para datas E categoria mercadológica
            $planogram = Planogram::find($request->planogram);
            $startDate = $planogram->start_date ?? null;
            $endDate = $planogram->end_date ?? null;
            $categoryId = $planogram->category_id ?? null;

            Log::info('📋 Filtros do planograma', [
                'planogram_id' => $planogram->id,
                'category_id' => $categoryId,
                'start_date' => $startDate,
                'end_date' => $endDate,
                'products_received' => count($request->products ?? [])
            ]);

            // Obter filtros (valores padrão se não fornecidos)
            $filters = $request->filters ?? [];
            $usageStatus = $filters['usageStatus'] ?? 'all';
            $includeDimensionless = $filters['includeDimensionless'] ?? false;

            // Buscar IDs de produtos já usados em TODAS as gôndolas do planograma (se necessário para filtros)
            $usedProductIds = [];
            if ($usageStatus !== 'all') {
                // Buscar todas as gôndolas do planograma
                $allGondolas = Gondola::where('planogram_id', $request->planogram)
                    ->with(['sections.shelves.segments.layer'])
                    ->get();

                $usedProductIds = $allGondolas->flatMap(function($g) {
                    return $g->sections->flatMap(function($section) {
                        return $section->shelves->flatMap(function($shelf) {
                            return $shelf->segments->map(function($segment) {
                                return $segment->layer?->product_id;
                            })->filter();
                        });
                    });
                })->unique()->values()->toArray();

                Log::info('🔍 Produtos já usados no PLANOGRAMA:', [
                    'planogram_id' => $request->planogram,
                    'gondolas_count' => $allGondolas->count(),
                    'used_products_count' => count($usedProductIds),
                    'sample_ids' => array_slice($usedProductIds, 0, 10) // Apenas 10 primeiros
                ]);
            }

            // Buscar produtos completos FILTRADOS pela categoria do planogram
            $query = \App\Models\Product::query()
                ->where('status', 'published'); // Status correto no banco é 'published'

            // Aplicar filtro de dimensões condicionalmente
            if (!$includeDimensionless) {
                // Apenas produtos COM dimensões válidas (comportamento padrão)
                $query->whereHas('dimensions', function($q) {
                    $q->where('width', '>', 0)
                      ->where('height', '>', 0)
                      ->where('depth', '>', 0);
                });
                Log::info('✅ Filtro de dimensões aplicado: apenas produtos COM dimensões válidas');
            } else {
                // Incluir todos os produtos, mesmo sem dimensões
                Log::info('⚠️ Incluindo produtos SEM dimensões válidas');
            }

            $query->with('dimensions');

            // Se foram passados produtos específicos, filtrar por eles
            if (!empty($request->products)) {
                $query->whereIn('id', $request->products);
                Log::info('🔍 Filtrando por produtos específicos', [
                    'products_count' => count($request->products)
                ]);
            } else {
                Log::info('📦 Buscando TODOS os produtos do planograma');
            }

            // Aplicar filtro de status de uso
            if ($usageStatus === 'unused') {
                // Apenas produtos NÃO usados na gôndola
                if (!empty($usedProductIds)) {
                    $query->whereNotIn('id', $usedProductIds);
                }
                Log::info('✅ Filtro de uso aplicado: apenas produtos NÃO usados');
            } elseif ($usageStatus === 'used') {
                // Apenas produtos JÁ usados na gôndola
                if (!empty($usedProductIds)) {
                    $query->whereIn('id', $usedProductIds);
                } else {
                    // Se não há produtos usados, retornar vazio
                    $query->whereRaw('1 = 0');
                }
                Log::info('✅ Filtro de uso aplicado: apenas produtos JÁ usados');
            } else {
                Log::info('✅ Filtro de uso: TODOS os produtos (sem filtro)');
            }

            // FILTRO IMPORTANTE: Se o planograma tem categoria definida,
            // buscar apenas produtos dessa categoria e suas subcategorias
            if ($categoryId) {
                // Buscar categoria e todos os descendentes
                $category = \App\Models\Category::find($categoryId);
                
                if ($category) {
                    $descendantIds = $category->getAllDescendantIds();
                    $allCategoryIds = array_merge([$categoryId], $descendantIds);
                    
                    $query->whereIn('category_id', $allCategoryIds);
                    
                    Log::info('✅ Filtro de categoria aplicado', [
                        'category_id' => $categoryId,
                        'category_name' => $category->name,
                        'descendants_count' => count($descendantIds),
                        'total_category_ids' => count($allCategoryIds)
                    ]);
                } else {
                    Log::warning('⚠️ Categoria do planograma não encontrada', [
                        'category_id' => $categoryId
                    ]);
                }
            } else {
                Log::info('⚠️ Planograma sem categoria definida - buscando TODOS os produtos');
            }

            // Debug: contar produtos SEM filtro de dimensões
            $totalProductsInCategory = \App\Models\Product::query()
                ->where('status', 'published') // Status correto no banco é 'published'
                ->whereIn('category_id', $allCategoryIds ?? [])
                ->count();
            
            Log::info('🔍 Debug de produtos na categoria', [
                'total_products_active' => $totalProductsInCategory,
                'query_with_dimensions' => $query->toSql()
            ]);

            $allProducts = $query->get()->map(function ($product) {
                $array = $product->toArray();
                // Garantir que os acessors de dimensão estejam disponíveis
                $array['width'] = $product->width;
                $array['height'] = $product->height;
                $array['depth'] = $product->depth;
                return $array;
            })->toArray();

            if (empty($allProducts)) {
                $categoryName = isset($category) ? $category->name : 'N/A';
                
                Log::warning('❌ Nenhum produto com dimensões válidas', [
                    'total_products_in_category' => $totalProductsInCategory,
                    'products_with_dimensions' => 0,
                    'category_name' => $categoryName
                ]);
                
                return response()->json([
                    'success' => false,
                    'message' => "Nenhum produto válido encontrado com dimensões válidas na categoria '{$categoryName}'. Total de produtos ativos na categoria: {$totalProductsInCategory}"
                ], 400);
            }

            Log::info('📦 Produtos filtrados para distribuição', [
                'total_products' => count($allProducts),
                'category_filter_applied' => $categoryId ? 'Sim' : 'Não'
            ]);

            // Preparar configuração de zonas (se existirem E se useZones = true)
            $useZones = $request->useZones ?? false;
            $zonesConfig = null;
            
            if ($useZones && $zones->isNotEmpty()) {
                $zonesConfig = $zones->map(function ($zone) {
                    return [
                        'name' => $zone->name,
                        'shelf_indexes' => $zone->shelf_indexes,
                        'performance_multiplier' => $zone->performance_multiplier,
                        'rules' => $zone->rules
                    ];
                })->toArray();
                
                Log::info('✅ Zonas HABILITADAS - Passando para o motor de distribuição', [
                    'zones_count' => count($zonesConfig)
                ]);
            } elseif (!$useZones && $zones->isNotEmpty()) {
                Log::info('⚠️ Zonas existem mas estão DESABILITADAS pelo parâmetro useZones', [
                    'zones_available' => $zones->count()
                ]);
            } else {
                Log::info('📍 Nenhuma zona configurada para esta gôndola');
            }

            // Executar distribuição hierárquica (com zonas apenas se habilitadas)
            $result = $this->hierarchicalDistribution->distributeByHierarchy(
                $gondola,
                $allProducts,
                $request->weights,
                $request->targetStock,
                $startDate,
                $endDate,
                $request->storeId,
                $zonesConfig // Passa as zonas APENAS se useZones = true
            );

            return response()->json([
                'success' => true,
                'message' => 'Distribuição hierárquica concluída',
                'data' => $result
            ]);

        } catch (\Exception $e) {
            Log::error('❌ Erro na distribuição hierárquica', [
                'message' => $e->getMessage(),
                'trace' => $e->getTraceAsString()
            ]);

            return response()->json([
                'success' => false,
                'message' => 'Erro ao executar distribuição hierárquica: ' . $e->getMessage()
            ], 500);
        }
    }
} 
=======
}
>>>>>>> e6a109d7
<|MERGE_RESOLUTION|>--- conflicted
+++ resolved
@@ -144,286 +144,4 @@
 
         return response()->json($result);
     }
-<<<<<<< HEAD
-
-    /**
-     * Realiza distribuição hierárquica por categoria mercadológica
-     * 
-     * @param Request $request
-     * @return JsonResponse
-     */
-    public function hierarchicalDistribution(Request $request): JsonResponse
-    {
-        $request->validate([
-            'gondola_id' => 'required|string|exists:gondolas,id',
-            'products' => 'nullable|array', // Agora opcional
-            'planogram' => 'required|string',
-            'storeId' => 'nullable|integer|exists:stores,id',
-            'weights' => 'required|array',
-            'weights.quantity' => 'required|numeric|min:0|max:1',
-            'weights.value' => 'required|numeric|min:0|max:1',
-            'weights.margin' => 'required|numeric|min:0|max:1',
-            'targetStock' => 'required|array',
-            'targetStock.serviceLevel' => 'required|array',
-            'targetStock.serviceLevel.A' => 'required|numeric|min:0|max:1',
-            'targetStock.serviceLevel.B' => 'required|numeric|min:0|max:1',
-            'targetStock.serviceLevel.C' => 'required|numeric|min:0|max:1',
-            'targetStock.coverageDays' => 'required|array',
-            'targetStock.coverageDays.A' => 'required|integer|min:1',
-            'targetStock.coverageDays.B' => 'required|integer|min:1',
-            'targetStock.coverageDays.C' => 'required|integer|min:1',
-            'filters' => 'nullable|array',
-            'filters.usageStatus' => 'nullable|string|in:all,unused,used',
-            'filters.includeDimensionless' => 'nullable|boolean',
-            'useZones' => 'nullable|boolean' // Flag para habilitar/desabilitar uso de zonas
-        ]);
-
-        Log::info('🚀 Distribuição Hierárquica - Parâmetros recebidos:', [
-            'gondola_id' => $request->gondola_id,
-            'products_count' => count($request->products),
-            'weights' => $request->weights,
-            'targetStock' => $request->targetStock,
-            'filters' => $request->filters ?? [],
-            'useZones' => $request->useZones ?? false
-        ]);
-
-        try {
-            // Buscar gôndola com zonas
-            $gondola = Gondola::with(['sections.shelves', 'zones'])->findOrFail($request->gondola_id);
-            
-            // Carregar zonas configuradas (se existirem)
-            $zones = $gondola->zones()->ordered()->get();
-            if ($zones->isNotEmpty()) {
-                Log::info('📍 Zonas configuradas encontradas:', [
-                    'gondola_id' => $gondola->id,
-                    'zones_count' => $zones->count(),
-                    'zones' => $zones->map(fn($z) => [
-                        'name' => $z->name,
-                        'shelves' => $z->shelf_indexes,
-                        'multiplier' => $z->performance_multiplier,
-                        'rules' => $z->rules
-                    ])->toArray()
-                ]);
-            }
-
-            // Buscar planograma para datas E categoria mercadológica
-            $planogram = Planogram::find($request->planogram);
-            $startDate = $planogram->start_date ?? null;
-            $endDate = $planogram->end_date ?? null;
-            $categoryId = $planogram->category_id ?? null;
-
-            Log::info('📋 Filtros do planograma', [
-                'planogram_id' => $planogram->id,
-                'category_id' => $categoryId,
-                'start_date' => $startDate,
-                'end_date' => $endDate,
-                'products_received' => count($request->products ?? [])
-            ]);
-
-            // Obter filtros (valores padrão se não fornecidos)
-            $filters = $request->filters ?? [];
-            $usageStatus = $filters['usageStatus'] ?? 'all';
-            $includeDimensionless = $filters['includeDimensionless'] ?? false;
-
-            // Buscar IDs de produtos já usados em TODAS as gôndolas do planograma (se necessário para filtros)
-            $usedProductIds = [];
-            if ($usageStatus !== 'all') {
-                // Buscar todas as gôndolas do planograma
-                $allGondolas = Gondola::where('planogram_id', $request->planogram)
-                    ->with(['sections.shelves.segments.layer'])
-                    ->get();
-
-                $usedProductIds = $allGondolas->flatMap(function($g) {
-                    return $g->sections->flatMap(function($section) {
-                        return $section->shelves->flatMap(function($shelf) {
-                            return $shelf->segments->map(function($segment) {
-                                return $segment->layer?->product_id;
-                            })->filter();
-                        });
-                    });
-                })->unique()->values()->toArray();
-
-                Log::info('🔍 Produtos já usados no PLANOGRAMA:', [
-                    'planogram_id' => $request->planogram,
-                    'gondolas_count' => $allGondolas->count(),
-                    'used_products_count' => count($usedProductIds),
-                    'sample_ids' => array_slice($usedProductIds, 0, 10) // Apenas 10 primeiros
-                ]);
-            }
-
-            // Buscar produtos completos FILTRADOS pela categoria do planogram
-            $query = \App\Models\Product::query()
-                ->where('status', 'published'); // Status correto no banco é 'published'
-
-            // Aplicar filtro de dimensões condicionalmente
-            if (!$includeDimensionless) {
-                // Apenas produtos COM dimensões válidas (comportamento padrão)
-                $query->whereHas('dimensions', function($q) {
-                    $q->where('width', '>', 0)
-                      ->where('height', '>', 0)
-                      ->where('depth', '>', 0);
-                });
-                Log::info('✅ Filtro de dimensões aplicado: apenas produtos COM dimensões válidas');
-            } else {
-                // Incluir todos os produtos, mesmo sem dimensões
-                Log::info('⚠️ Incluindo produtos SEM dimensões válidas');
-            }
-
-            $query->with('dimensions');
-
-            // Se foram passados produtos específicos, filtrar por eles
-            if (!empty($request->products)) {
-                $query->whereIn('id', $request->products);
-                Log::info('🔍 Filtrando por produtos específicos', [
-                    'products_count' => count($request->products)
-                ]);
-            } else {
-                Log::info('📦 Buscando TODOS os produtos do planograma');
-            }
-
-            // Aplicar filtro de status de uso
-            if ($usageStatus === 'unused') {
-                // Apenas produtos NÃO usados na gôndola
-                if (!empty($usedProductIds)) {
-                    $query->whereNotIn('id', $usedProductIds);
-                }
-                Log::info('✅ Filtro de uso aplicado: apenas produtos NÃO usados');
-            } elseif ($usageStatus === 'used') {
-                // Apenas produtos JÁ usados na gôndola
-                if (!empty($usedProductIds)) {
-                    $query->whereIn('id', $usedProductIds);
-                } else {
-                    // Se não há produtos usados, retornar vazio
-                    $query->whereRaw('1 = 0');
-                }
-                Log::info('✅ Filtro de uso aplicado: apenas produtos JÁ usados');
-            } else {
-                Log::info('✅ Filtro de uso: TODOS os produtos (sem filtro)');
-            }
-
-            // FILTRO IMPORTANTE: Se o planograma tem categoria definida,
-            // buscar apenas produtos dessa categoria e suas subcategorias
-            if ($categoryId) {
-                // Buscar categoria e todos os descendentes
-                $category = \App\Models\Category::find($categoryId);
-                
-                if ($category) {
-                    $descendantIds = $category->getAllDescendantIds();
-                    $allCategoryIds = array_merge([$categoryId], $descendantIds);
-                    
-                    $query->whereIn('category_id', $allCategoryIds);
-                    
-                    Log::info('✅ Filtro de categoria aplicado', [
-                        'category_id' => $categoryId,
-                        'category_name' => $category->name,
-                        'descendants_count' => count($descendantIds),
-                        'total_category_ids' => count($allCategoryIds)
-                    ]);
-                } else {
-                    Log::warning('⚠️ Categoria do planograma não encontrada', [
-                        'category_id' => $categoryId
-                    ]);
-                }
-            } else {
-                Log::info('⚠️ Planograma sem categoria definida - buscando TODOS os produtos');
-            }
-
-            // Debug: contar produtos SEM filtro de dimensões
-            $totalProductsInCategory = \App\Models\Product::query()
-                ->where('status', 'published') // Status correto no banco é 'published'
-                ->whereIn('category_id', $allCategoryIds ?? [])
-                ->count();
-            
-            Log::info('🔍 Debug de produtos na categoria', [
-                'total_products_active' => $totalProductsInCategory,
-                'query_with_dimensions' => $query->toSql()
-            ]);
-
-            $allProducts = $query->get()->map(function ($product) {
-                $array = $product->toArray();
-                // Garantir que os acessors de dimensão estejam disponíveis
-                $array['width'] = $product->width;
-                $array['height'] = $product->height;
-                $array['depth'] = $product->depth;
-                return $array;
-            })->toArray();
-
-            if (empty($allProducts)) {
-                $categoryName = isset($category) ? $category->name : 'N/A';
-                
-                Log::warning('❌ Nenhum produto com dimensões válidas', [
-                    'total_products_in_category' => $totalProductsInCategory,
-                    'products_with_dimensions' => 0,
-                    'category_name' => $categoryName
-                ]);
-                
-                return response()->json([
-                    'success' => false,
-                    'message' => "Nenhum produto válido encontrado com dimensões válidas na categoria '{$categoryName}'. Total de produtos ativos na categoria: {$totalProductsInCategory}"
-                ], 400);
-            }
-
-            Log::info('📦 Produtos filtrados para distribuição', [
-                'total_products' => count($allProducts),
-                'category_filter_applied' => $categoryId ? 'Sim' : 'Não'
-            ]);
-
-            // Preparar configuração de zonas (se existirem E se useZones = true)
-            $useZones = $request->useZones ?? false;
-            $zonesConfig = null;
-            
-            if ($useZones && $zones->isNotEmpty()) {
-                $zonesConfig = $zones->map(function ($zone) {
-                    return [
-                        'name' => $zone->name,
-                        'shelf_indexes' => $zone->shelf_indexes,
-                        'performance_multiplier' => $zone->performance_multiplier,
-                        'rules' => $zone->rules
-                    ];
-                })->toArray();
-                
-                Log::info('✅ Zonas HABILITADAS - Passando para o motor de distribuição', [
-                    'zones_count' => count($zonesConfig)
-                ]);
-            } elseif (!$useZones && $zones->isNotEmpty()) {
-                Log::info('⚠️ Zonas existem mas estão DESABILITADAS pelo parâmetro useZones', [
-                    'zones_available' => $zones->count()
-                ]);
-            } else {
-                Log::info('📍 Nenhuma zona configurada para esta gôndola');
-            }
-
-            // Executar distribuição hierárquica (com zonas apenas se habilitadas)
-            $result = $this->hierarchicalDistribution->distributeByHierarchy(
-                $gondola,
-                $allProducts,
-                $request->weights,
-                $request->targetStock,
-                $startDate,
-                $endDate,
-                $request->storeId,
-                $zonesConfig // Passa as zonas APENAS se useZones = true
-            );
-
-            return response()->json([
-                'success' => true,
-                'message' => 'Distribuição hierárquica concluída',
-                'data' => $result
-            ]);
-
-        } catch (\Exception $e) {
-            Log::error('❌ Erro na distribuição hierárquica', [
-                'message' => $e->getMessage(),
-                'trace' => $e->getTraceAsString()
-            ]);
-
-            return response()->json([
-                'success' => false,
-                'message' => 'Erro ao executar distribuição hierárquica: ' . $e->getMessage()
-            ], 500);
-        }
-    }
-} 
-=======
-}
->>>>>>> e6a109d7
+}